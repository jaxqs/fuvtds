from data_models import get_new_data
from matplotlib.backends.backend_pdf import PdfPages

import numpy as np
import synphot as syn
import matplotlib.pyplot as plt
import matplotlib.gridspec as gridspec
from scipy.stats import binned_statistic
import os

def binned(cenwave, segment, x, y): 

    # cenwaves --> dictionary
    # 'cenwave': {SEGMENT_A, SEGMENT_B}
    # 'segment': [lower wavelength limit, upper wavelength limit, Angstrom-bin]
    cenwaves = {
        # G160M
        '1533': {'FUVA':[1535.0, 1705.0, 5], 'FUVB': [1345.0, 1515.0, 5]},
        '1577': {'FUVA':[1575.0, 1750.0, 5], 'FUVB': [1385.0, 1560.0, 5]},
        '1611': {'FUVA':[1610.0, 1785.0, 5], 'FUVB': [1420.0, 1590.0, 5]},
        '1623': {'FUVA':[1625.0, 1795.0, 5], 'FUVB': [1435.0, 1605.0, 5]},
        
        # G130M
        '1222': {'FUVA':[1225.0, 1360.0, 5], 'FUVB': [1085.0, 1205.0, 5]},
        '1055': {'FUVA':[1065.0, 1185.0, 20],'FUVB': [910.0, 1030.0, 60]},
        '1096': {'FUVB':[950.0, 1070.0, 20]},
        '1291': {'FUVA':[1290.0, 1430.0, 5], 'FUVB': [1135.0, 1275.0, 5]},
        '1327': {'FUVA':[1325.0, 1470.0, 5], 'FUVB': [1170.0, 1315.0, 5]},

        # G140L 
        '800' : {'FUVA':[920.0, 1800.0, 20]},
        '1105': {'FUVA':[1140.0, 1800.0, 20]},
        '1280': {'FUVA':[1280.0, 1800.0, 20],'FUVB': [1100.0, 1120.0, 5]}
        }

    # only grab data within the established wl ranges in the dictionary
    x_index = np.where((x >= cenwaves[str(cenwave)][segment][0]) &
                          (x <= cenwaves[str(cenwave)][segment][1]))
    
    # summation
    s, edges, _ = binned_statistic(x[x_index], y[x_index], statistic = 'mean', 
                                   bins = (cenwaves[str(cenwave)][segment][1] - 
                                           cenwaves[str(cenwave)][segment][0]) / 
                                           cenwaves[str(cenwave)][segment][2])
    

    edges = edges[:-1]+np.diff(edges)/2
    return(s, edges, str(cenwaves[str(cenwave)][segment][2]))

def select_model(target, x):
    targs = {
        'GD71': 'gd71_mod_011.fits',
        'WD0308-565': 'wd0308_565_mod_006.fits'
    }
    model_spec = syn.SourceSpectrum.from_file(os.path.join(
        os.environ['PYSYN_CDBS'], 'calspec', targs[target]))
    
    wave = np.arange(x[0]-25, x[-1]+25, 0.1)
    model = model_spec(wave, flux_unit=syn.units.FLAM)

    return (wave, model)

def airglow(grating, cenwave, binsize):
    if grating == 'G140L':
        if cenwave == 800:
            airglow_bins  = np.array([1205, 1225, 1305])
        else:
            airglow_bins = np.array([1210, 1280, 1310])
    else:
        airglow_bins = np.array([1212.5, 1217.5, 1302.5, 1302.5, 1307.5, 1352.5, 1357.5])

    airglow = []
    for a in airglow_bins:
         airglow.append(np.array([a-binsize/2., a+binsize/2.]))
    return(airglow)

def plot_flux(data, segment, num=0):
     
    flux, wl, bin_size = binned(
        data['CENWAVE'],
        segment,
        data['WAVELENGTH'][num][data['DQ_WGT'][num]!=0],
        data['FLUX'][num][data['DQ_WGT'][num]!=0],
    )

    wave, model = select_model(data['TARGNAME'], data['WAVELENGTH'][num])

#plots
#PLOT BUNCH 1
    fig = plt.figure(tight_layout=True)
    gs  = gridspec.GridSpec(2,3)

    # PLOT 1 - COMPARE MODEL TO OBSERVATIONS
    ax = fig.add_subplot(gs[0,:])
    ax.scatter(wl, flux, marker='v', c='r', label='Observed')
    ax.plot(wave, model, color='blue', label='Model')

    airglow_bins = airglow(data['OPT_ELEM'], data['CENWAVE'], float(bin_size))
    for a in airglow_bins:
        ax.axvspan(a[0], a[1], color='brown', alpha=0.1)

    ax.set_title(f"{data['OPT_ELEM']}/{data['CENWAVE']}/{segment}\
                 {data['TARGNAME']} {bin_size}Å-bin {data['DATE-OBS']}")
    ax.set_xlim(data['WAVELENGTH'][num][0]-5, data['WAVELENGTH'][num][-1]+5)
    ax.set_ylabel('flux')
    ax.set_xlabel('wavelength (Å)')
    ax.legend()
    # PLOT 2 - RESIDUALS OF THE PLOT ABOVE
    model_y  = np.array(np.interp(wl, wave, model))
    residual = (flux - model_y) / model_y

    ax = fig.add_subplot(gs[1,:-1])
    ax.scatter(wl, residual, marker='v', c='r', label='Residual')
    ax.hlines(0, min(wave), max(wave), ls=':', color='k')
    ax.hlines([0.05, 0.02, -0.02, -0.05],min(wave),max(wave),ls='--',color='k')
    ax.set_ylim(-0.20, 0.20)
    ax.set_xlim(wave[0]+75, wave[-1]-75)
    ax.set_ylabel('data / model - 1')
    ax.set_xlabel('wavelength (Å)')
    ax.legend()

    # PLOT 3 -- HISTOGRAM OF THE RESIDUALS
    ax = fig.add_subplot(gs[1:,-1])
    ax.hist(residual,bins=22,range=(-0.2, 0.2),color='k',histtype='step',hatch='/')
    pdf.savefig()


def plot_net(data, segment, num=0):
    if (data['TARGNAME'] == 'WAVE'):
        return
    net, wl, bin_size = binned(
        data['CENWAVE'],
        segment,
        data['WAVELENGTH'][num][data['DQ_WGT'][num]!=0],
        data['NET'][num][data['DQ_WGT'][num]!=0]
    )
    bkg, _, _ = binned(
        data['CENWAVE'],
        segment,
        data['WAVELENGTH'][num][data['DQ_WGT'][num]!=0],
        data['BACKGROUND'][num][data['DQ_WGT'][num]!=0],
    )


# PLOTS BUNCH 2
    fig = plt.figure(tight_layout=True)
    gs = gridspec.GridSpec(2, 1)

    # PLOT 1 - NET and BACKGROUND vs WAVELENGTH
    ax = fig.add_subplot(gs[0])
    ax.scatter(wl, net, marker='v', color='red', label='Net Counts')
    ax.scatter(wl, bkg, marker='v', color='blue', label=' Background')
    ax.set_ylabel('Net counts')
    ax.set_xlabel('Wavelength (Å)')
    ax.set_title(f"{data['OPT_ELEM']}/{data['CENWAVE']}/{segment}\
                  {data['TARGNAME']} {bin_size}Å-bin {data['DATE-OBS']}")
    ax.legend()

    # PLOT 2 - BACKGROUND
    ax = fig.add_subplot(gs[1])
    ax.scatter(wl, bkg, marker='v', color='blue', label='Background')
    ax.set_ylabel('Net counts')
    ax.set_xlabel('Wavelength (Å)')
    ax.legend()
    pdf.savefig()

def seperate_segs(data, segment, func):
    if (data['TARGNAME'] == 'WAVE'):
        return
    
    try:
        func(data, segment)
    except:
        segments = ['FUVA', 'FUVB']
        for i, s in enumerate(segments):
            try: 
                func(data, s, i)
            except: pass

if __name__ == "__main__":
    # Change these parameters to what is specific to you
    PID = '17326'
<<<<<<< HEAD
    visit = '3b'
=======
    visit = '04'
>>>>>>> f83e3b65

    data = get_new_data(PID, visit)

    pdf = PdfPages(f'output/{PID}_visit{visit}_flux.pdf')
    for d in data:
        seperate_segs(d, d['SEGMENT'], plot_flux)
    pdf.close()

    pdf = PdfPages(f'output/{PID}_visit{visit}_net.pdf')
    for d in data:
        seperate_segs(d, d['SEGMENT'], plot_net)
    pdf.close()<|MERGE_RESOLUTION|>--- conflicted
+++ resolved
@@ -179,12 +179,8 @@
 
 if __name__ == "__main__":
     # Change these parameters to what is specific to you
-    PID = '17326'
-<<<<<<< HEAD
-    visit = '3b'
-=======
-    visit = '04'
->>>>>>> f83e3b65
+    PID = '17328'
+    visit = '3a'
 
     data = get_new_data(PID, visit)
 
